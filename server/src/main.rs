use std::sync::Arc;

use engine_core::{signer::EoaSigner, userop::UserOpSigner};
use thirdweb_core::{abi::ThirdwebAbiServiceBuilder, auth::ThirdwebAuth, iaw::IAWClient};
use thirdweb_engine::{
    chains::ThirdwebChainService,
    config,
    execution_router::ExecutionRouter,
    http::server::{EngineServer, EngineServerState},
    queue::manager::QueueManager,
};
use tracing_subscriber::{filter::EnvFilter, layer::SubscriberExt, util::SubscriberInitExt};

#[tokio::main]
async fn main() -> anyhow::Result<()> {
    let config = config::get_config();

    let subscriber = tracing_subscriber::registry()
        .with(EnvFilter::try_from_default_env().unwrap_or_else(|_| {
            // Default to info level if RUST_LOG environment variable is not set
            "thirdweb_engine=debug,tower_http=debug,axum=debug,twmq=debug,engine_executors=debug,thirdweb_core=debug"
                .into()
        }));

    match config.server.log_format {
        config::LogFormat::Json => subscriber
            .with(tracing_subscriber::fmt::layer().json())
            .init(),
        config::LogFormat::Pretty => subscriber.with(tracing_subscriber::fmt::layer()).init(),
    }

    let vault_client = vault_sdk::VaultClient::builder(config.thirdweb.urls.vault)
        .build()
        .await?;

    tracing::info!("Vault client initialized");

    let chains = Arc::new(ThirdwebChainService {
        secret_key: config.thirdweb.secret.clone(),
        client_id: config.thirdweb.client_id.clone(),
        bundler_base_url: config.thirdweb.urls.bundler,
        paymaster_base_url: config.thirdweb.urls.paymaster,
        rpc_base_url: config.thirdweb.urls.rpc,
    });

    let iaw_client = IAWClient::new(&config.thirdweb.urls.iaw_service)?;
    tracing::info!("IAW client initialized");

    let signer = Arc::new(UserOpSigner {
        vault_client: vault_client.clone(),
        iaw_client: iaw_client.clone(),
    });
    let eoa_signer = Arc::new(EoaSigner::new(vault_client.clone(), iaw_client));

    let queue_manager = QueueManager::new(
        &config.redis,
        &config.queue,
        chains.clone(),
        signer.clone(),
        eoa_signer.clone(),
    )
    .await?;

    tracing::info!("Queue manager initialized");

    // Start queue workers
    tracing::info!("Starting queue workers...");
    let all_workers = queue_manager.start_workers(&config.queue);

    let abi_service = ThirdwebAbiServiceBuilder::new(
        &config.thirdweb.urls.abi_service,
        ThirdwebAuth::SecretKey(config.thirdweb.secret.clone()),
    )?
    .build()?;

    let execution_router = ExecutionRouter {
        webhook_queue: queue_manager.webhook_queue.clone(),
        external_bundler_send_queue: queue_manager.external_bundler_send_queue.clone(),
        userop_confirm_queue: queue_manager.userop_confirm_queue.clone(),
<<<<<<< HEAD
        eoa_executor_queue: queue_manager.eoa_executor_queue.clone(),
        eoa_executor_store: queue_manager.eoa_executor_store.clone(),
=======
        eip7702_send_queue: queue_manager.eip7702_send_queue.clone(),
        eip7702_confirm_queue: queue_manager.eip7702_confirm_queue.clone(),
>>>>>>> a91d5990
        transaction_registry: queue_manager.transaction_registry.clone(),
        vault_client: Arc::new(vault_client.clone()),
        chains: chains.clone(),
    };

    let mut server = EngineServer::new(EngineServerState {
        userop_signer: signer.clone(),
        eoa_signer: eoa_signer.clone(),
        abi_service: Arc::new(abi_service),
        vault_client: Arc::new(vault_client),
        chains,
        execution_router: Arc::new(execution_router),
        queue_manager: Arc::new(queue_manager),
    })
    .await;

    let address = format!("{}:{}", config.server.host, config.server.port);
    let listener = tokio::net::TcpListener::bind(&address).await?;

    server.start(listener)?;

    tracing::info!("Servers started, waiting for shutdown signal");
    if let Err(e) = tokio::signal::ctrl_c().await {
        tracing::warn!("Failed to listen for Ctrl+C: {}", e);
    }
    tracing::info!("Shutdown signal received");

    // Orchestrate shutdown with minimal wrapping since internal methods handle their own instrumentation
    tracing::info!("Starting coordinated shutdown");

    if let Err(e) = server.shutdown().await {
        tracing::error!("Error during coordinated shutdown: {}", e);
    } else {
        tracing::info!("All servers shut down successfully");
    }

    if let Err(e) = all_workers.shutdown().await {
        tracing::error!("Error during coordinated shutdown: {}", e);
    } else {
        tracing::info!("All workers shut down successfully");
    }

    Ok(())
}<|MERGE_RESOLUTION|>--- conflicted
+++ resolved
@@ -77,13 +77,10 @@
         webhook_queue: queue_manager.webhook_queue.clone(),
         external_bundler_send_queue: queue_manager.external_bundler_send_queue.clone(),
         userop_confirm_queue: queue_manager.userop_confirm_queue.clone(),
-<<<<<<< HEAD
         eoa_executor_queue: queue_manager.eoa_executor_queue.clone(),
         eoa_executor_store: queue_manager.eoa_executor_store.clone(),
-=======
         eip7702_send_queue: queue_manager.eip7702_send_queue.clone(),
         eip7702_confirm_queue: queue_manager.eip7702_confirm_queue.clone(),
->>>>>>> a91d5990
         transaction_registry: queue_manager.transaction_registry.clone(),
         vault_client: Arc::new(vault_client.clone()),
         chains: chains.clone(),
